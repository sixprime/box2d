--- conflicted
+++ resolved
@@ -207,13 +207,8 @@
 		b2TimeOfImpact(&output, &input);
 
 		b2Transform xfA, xfB;
-<<<<<<< HEAD
-		input.sweepA.GetTransform(&xfA, output.t);
-		input.sweepB.GetTransform(&xfB, output.t);
-=======
 		bodyA->m_sweep.GetTransform(&xfA, output.t);
 		bodyB->m_sweep.GetTransform(&xfB, output.t);
->>>>>>> 59431216
 
 		Evaluate(&m_manifold, xfA, xfB);
 
