--- conflicted
+++ resolved
@@ -24,8 +24,7 @@
 	language "C++"
 	files { "Box2D/**.h", "Box2D/**.cpp" }
 	includedirs { "." }
-
-if os.is("windows") then
+	
 project "GLEW"
 	kind "StaticLib"
 	language "C++"
@@ -49,7 +48,6 @@
 project "GLFW"
 	kind "StaticLib"
 	language "C"
-	defines {"GLEW_STATIC"}
 	configuration { "windows" }
 		local f = {
 			"glfw/win32_platform.h",
@@ -92,11 +90,11 @@
         	f[#f + 1] = glfw_common[i]
         end
     	files(f)
-
 	configuration { "not windows", "not macosx" }
 		local f = {
 			"glfw/x11_platform.h",
 			"glfw/xkb_unicode.h",
+			"glfw/linux_joystick.h",
 			"glfw/posix_time.h",
 			"glfw/posix_tls.h",
 			"glfw/glx_context.h",
@@ -108,6 +106,7 @@
 			"glfw/glx_context.c",
 			"glfw/glext.h",
             "glfw/xkb_unicode.c",
+            "glfw/linux_joystick.c",
             "glfw/posix_time.c",
         	"glfw/posix_tls.c",
         	"glfw/glx_context.c",
@@ -148,8 +147,4 @@
     	defines{ "GLFW_INCLUDE_GLCOREARB" }
 		links { "OpenGL.framework", "Cocoa.framework", "IOKit.framework", "CoreFoundation.framework", "CoreVideo.framework"}
 	configuration { "not windows", "not macosx" }
-<<<<<<< HEAD
-		links { "GL", "GLU", "X11", "Xrandr", "Xinerama", "Xcursor", "pthread", "dl" }
-=======
-		links { "X11", "GL", "GLU"}
->>>>>>> 836c4700
+		links { "GL", "GLU", "X11", "Xrandr", "Xinerama", "Xcursor", "pthread", "dl" }